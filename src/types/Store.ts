<<<<<<< HEAD
import {RequestUtil} from "@/utils/RequestUtil.ts";
import {KeyMapEnum} from "@/enum/KeyMapEnum.ts";
=======
import {BaseRequest} from "@/service/request/BaseRequest.ts";
>>>>>>> 7ff7cfb9

export type ChatListStore = {
  chatList: ChatInfo[];
}

export type ChatInfo = {
  id: string;
  name: string;
  prompt: string;
  chatType: ChatType;
  options: ChatOptions;
}

export enum ChatType {
  CHAT_GPT = "chat_gpt",
  DALL_E = "dall_e",
}

export type ChatOptions = {
  enabled: boolean;
  apiUrl: string;
  model: string;
  temperature: number;
  context_max_message: number;
  context_max_tokens: number;
  response_max_tokens: number;
}

export type ChatTabsStore = {
  chatTabs: {
    [key: string]: ChatTabInfo[];
  };
}

export type ChatTabInfo = {
  name: string;
  generating: boolean;
  request: BaseRequest | null;
  chat: ChatMessage[];
}

export type ChatMessage = {
  role: ChatMessageRole;
  content: string;
}

export enum ChatMessageRole {
  System = "system",
  User = "user",
  Assistant = "assistant",
}

export type ConfigStore = {
  isDarkMode: boolean;
  baseConfig: BaseConfig;
  shortcut: ShortcutConfig;
}

export type BaseConfig = {
  apiKey: string;
  enterSend: boolean;
  ctrlEnterSend: boolean;
  apiUrl: string;
  model: string;
  temperature: number;
  context_max_message: number;
  context_max_tokens: number;
  response_max_tokens: number;
}

<<<<<<< HEAD
export interface ShortcutConfig {
  focusInput: KeyMapEnum[];
  openSetting: KeyMapEnum[];
  addTab: KeyMapEnum[];
  removeTab: KeyMapEnum[];
  cleanTabChat: KeyMapEnum[];
  prevTab: KeyMapEnum[];
  nextTab: KeyMapEnum[];
  addRobot: KeyMapEnum[];
  switchRobot: KeyMapEnum[];
  prevRobot: KeyMapEnum[];
  nextRobot: KeyMapEnum[];
}

export type ShortcutConfigKey = keyof ShortcutConfig;

export type ShortcutStringConfig = {
  [key in keyof ShortcutConfig]: string;
=======
export type ShortcutConfig = {
  focusInput: string;
  openSetting: string;
  addTab: string;
  removeTab: string;
  cleanTabChat: string;
  prevTab: string;
  nextTab: string;
  addRobot: string;
  switchRobot: string;
  prevRobot: string;
  nextRobot: string;
>>>>>>> 7ff7cfb9
}

export type AppStateStore = {
  currentChatId: string | null;
  currentTabIndex: number;
  windowState: WindowState;
  windowSize: {
    width: number;
    height: number;
  };
  windowPosition: {
    x: number;
    y: number;
  };
}

export enum WindowState {
  Normal = "normal",
  Maximized = "maximized",
  Minimized = "minimized",
}<|MERGE_RESOLUTION|>--- conflicted
+++ resolved
@@ -1,9 +1,5 @@
-<<<<<<< HEAD
-import {RequestUtil} from "@/utils/RequestUtil.ts";
+import {BaseRequest} from "@/service/request/BaseRequest.ts";
 import {KeyMapEnum} from "@/enum/KeyMapEnum.ts";
-=======
-import {BaseRequest} from "@/service/request/BaseRequest.ts";
->>>>>>> 7ff7cfb9
 
 export type ChatListStore = {
   chatList: ChatInfo[];
@@ -74,8 +70,7 @@
   response_max_tokens: number;
 }
 
-<<<<<<< HEAD
-export interface ShortcutConfig {
+export type ShortcutConfig = {
   focusInput: KeyMapEnum[];
   openSetting: KeyMapEnum[];
   addTab: KeyMapEnum[];
@@ -93,20 +88,6 @@
 
 export type ShortcutStringConfig = {
   [key in keyof ShortcutConfig]: string;
-=======
-export type ShortcutConfig = {
-  focusInput: string;
-  openSetting: string;
-  addTab: string;
-  removeTab: string;
-  cleanTabChat: string;
-  prevTab: string;
-  nextTab: string;
-  addRobot: string;
-  switchRobot: string;
-  prevRobot: string;
-  nextRobot: string;
->>>>>>> 7ff7cfb9
 }
 
 export type AppStateStore = {
