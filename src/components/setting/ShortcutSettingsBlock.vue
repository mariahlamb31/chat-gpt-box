--- conflicted
+++ resolved
@@ -12,17 +12,10 @@
   shortcut.value = _.cloneDeep(store.state.config.shortcut);
 };
 
-<<<<<<< HEAD
-const rulesFormRef = ref(null);
-const saveData = async () => {
-  if (!rulesFormRef) return;
-  await rulesFormRef.validate((valid, fields) => {
-=======
 const formRulesRef = ref(null);
 const saveData = async () => {
   if (!formRulesRef) return;
   await formRulesRef.validate((valid, fields) => {
->>>>>>> a665c692
     if (valid) {
       store.commit("saveShortcutConfig", shortcut.value);
     } else {
@@ -37,13 +30,8 @@
 
 <template>
   <div class="shortcut-settings-block">
-<<<<<<< HEAD
-    <el-form ref="rulesFormRef" :model="shortcut" :rules="formRules" label-align="left" :label-col="{span: 4}">
-      <el-form-item label="Focus Input" name="focusInput" v-bind="validateInfos.focusInput">
-=======
     <el-form ref="formRulesRef" :model="shortcut">
       <el-form-item label="Focus Input" name="focusInput">
->>>>>>> a665c692
         <el-input v-model:value="shortcut.focusInput" placeholder="Focus Input"/>
       </el-form-item>
       <el-form-item label="Setting Page" name="openSetting">
@@ -78,4 +66,8 @@
       </el-form-item>
     </el-form>
   </div>
-</template>+</template>
+
+<style lang="less" scoped>
+
+</style>