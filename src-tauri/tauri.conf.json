--- conflicted
+++ resolved
@@ -8,11 +8,7 @@
   },
   "package": {
     "productName": "ChatGptBox",
-<<<<<<< HEAD
-    "version": "1.0.0"
-=======
     "version": "0.12.2"
->>>>>>> 66e50e7f
   },
   "tauri": {
     "allowlist": {
